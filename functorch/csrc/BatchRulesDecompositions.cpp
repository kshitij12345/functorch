
// Copyright (c) Facebook, Inc. and its affiliates.
// All rights reserved.
//
// This source code is licensed under the BSD-style license found in the
// LICENSE file in the root directory of this source tree.

#include <functorch/csrc/BatchRulesHelper.h>
#include <ATen/Operators.h>
#include <ATen/FunctionalTensorWrapper.h>
#include <functorch/csrc/PlumbingHelper.h>
#include <functorch/csrc/BatchedFallback.h>
#include <ATen/core/dispatch/Dispatcher.h>

namespace at { namespace functorch {

at::Tensor sync_and_unwrap_functional_output(at::Tensor out_functional) {
  TORCH_INTERNAL_ASSERT(at::functionalization::impl::isFunctionalTensor(out_functional));
  auto out_wrapper_impl = at::functionalization::impl::unsafeGetFunctionalWrapper(out_functional);
  out_wrapper_impl->sync_();
  auto out_unwrapped = out_wrapper_impl->value();
  return out_unwrapped;
}

c10::List<at::Tensor> sync_and_unwrap_functional_output(const c10::List<at::Tensor>& t_list) {
  c10::List<Tensor> outputs;
  outputs.reserve(t_list.size());
  for (const auto i : c10::irange(t_list.size())) {
    outputs.push_back(sync_and_unwrap_functional_output(t_list[i]));
  }
  return outputs;
}

void decompose_functional(const c10::OperatorHandle& op, torch::jit::Stack* stack) {
  const auto& schema = op.schema();

  const auto num_arguments = schema.arguments().size();
  const auto arguments = torch::jit::last(stack, num_arguments);
  const auto arguments_begin = stack->size() - num_arguments;
  //
  // Step 1: Wrap any tensor inputs into Functional tensors
  // and put them on the stack at the correct indices.
  for (const auto idx : c10::irange(arguments.size())) {
    const auto& ivalue = arguments[idx];
    if (ivalue.isTensor()) {
      auto functional_ivalue = at::functionalization::impl::to_functional_tensor(ivalue.toTensor());
      (*stack)[arguments_begin + idx] = std::move(functional_ivalue);
    } else if (ivalue.isTensorList()) {
      auto functional_ivalue = at::functionalization::impl::to_functional_tensor(ivalue.toTensorList());
      (*stack)[arguments_begin + idx] = std::move(functional_ivalue);
    }
  }

  // Step 2: set up TLS such that we hit the functionalization kernels before the batching rules.
  // Note: this relies on the fact that Functionalization > BatchMode in DispatchKey.h
  c10::impl::IncludeDispatchKeyGuard include_guard(c10::DispatchKeySet{c10::DispatchKey::Functionalize});

  // Step 3: redispatch to native kernel
  // TODO: this is technically kind of sketchy, since we're relying on the fact
  // that the composite kernel is registered to a particular dispatch key.
  // In reality, a C++ extension could register their own custom kernels to any dispatch key, which would override
  // the composite kernel entry.
  // I'm using CPU because C++ extensions that register custom kernels to existing composite operators are pretty uncommon,
  // and only really matter for out-of-tree keys like XLA.
  // I wonder if we should make "alias dispatch key kernels" a runtime-accessible property on the OperatorHandle?
  op.redispatchBoxed(c10::DispatchKeySet(c10::DispatchKey::CPU), stack);

  const auto& schema_returns = op.schema().returns();
  const auto& num_returns = schema_returns.size();
  auto returns = torch::jit::last(stack, num_returns);
  const auto returns_begin = stack->size() - num_returns;

  // Step 4: Unwrap each functional output tensor, syncing any pending updates
  for (const auto idx : c10::irange(returns.size())) {
    if (returns[idx].isTensor()) {
      const auto& out_functional = returns[idx].toTensor();
      auto out_unwrapped = sync_and_unwrap_functional_output(out_functional);
      (*stack)[returns_begin + idx] = c10::IValue(out_unwrapped);
    } else if (returns[idx].isTensorList()) {
      const auto& out_functional = returns[idx].toTensorList();
      auto out_unwrapped = sync_and_unwrap_functional_output(out_functional);
      (*stack)[returns_begin + idx] = c10::IValue(out_unwrapped);
    }
  }
}


#define DECOMPOSE_FUNCTIONAL(op) \
  m.impl(#op, torch::CppFunction::makeFromBoxedFunction<&decompose_functional>());


#define OP_DECOMPOSE(op)  m.impl(#op, static_cast<decltype(&ATEN_FN(op))>(native::op));
#define OP_DECOMPOSE2(op, overload)  m.impl(#op"."#overload, static_cast<decltype(&ATEN_FN2(op, overload))>(native::op));

TORCH_LIBRARY_IMPL(aten, FT_VMAP_MODE_KEY, m) {
  OP_DECOMPOSE(alpha_dropout_);
  OP_DECOMPOSE(dropout_);
  OP_DECOMPOSE(feature_alpha_dropout_);
  OP_DECOMPOSE(feature_dropout_);
}

TORCH_LIBRARY_IMPL(aten, FT_BATCHED_KEY, m) {
  OP_DECOMPOSE2(__and__, Scalar);
  OP_DECOMPOSE2(__and__, Tensor);
  OP_DECOMPOSE2(__iand__, Tensor);
  OP_DECOMPOSE2(__iand__, Scalar);
  OP_DECOMPOSE2(__ior__, Tensor);
  OP_DECOMPOSE2(__ior__, Scalar);
  OP_DECOMPOSE2(__ixor__, Tensor);
  OP_DECOMPOSE2(__ixor__, Scalar);
  OP_DECOMPOSE2(__or__, Tensor);
  OP_DECOMPOSE2(__or__, Scalar);
  OP_DECOMPOSE2(__xor__, Tensor);
  OP_DECOMPOSE2(__xor__, Scalar);
  OP_DECOMPOSE(_batch_norm_impl_index);
  OP_DECOMPOSE(absolute);
  OP_DECOMPOSE(arctan2);
  OP_DECOMPOSE(avg_pool1d);
  OP_DECOMPOSE(adaptive_max_pool1d);
  OP_DECOMPOSE(adaptive_avg_pool1d);
  OP_DECOMPOSE(adaptive_avg_pool2d);
  OP_DECOMPOSE(adaptive_avg_pool3d);
  OP_DECOMPOSE(adjoint);
  OP_DECOMPOSE(arccos);
  OP_DECOMPOSE(arccosh);
  OP_DECOMPOSE(arcsin);
  OP_DECOMPOSE(arcsinh);
  OP_DECOMPOSE(arctan);
  OP_DECOMPOSE(arctanh);
  OP_DECOMPOSE(atleast_1d);
  OP_DECOMPOSE2(atleast_1d, Sequence);
  OP_DECOMPOSE(atleast_2d);
  OP_DECOMPOSE2(atleast_2d, Sequence);
  OP_DECOMPOSE(atleast_3d);
  OP_DECOMPOSE2(atleast_3d, Sequence);
  OP_DECOMPOSE(batch_norm);
  OP_DECOMPOSE2(bitwise_or, Scalar);
  OP_DECOMPOSE2(bitwise_xor, Scalar);
  OP_DECOMPOSE(broadcast_tensors);
  OP_DECOMPOSE(broadcast_to);
  OP_DECOMPOSE(cartesian_prod);
  OP_DECOMPOSE(cdist);
  OP_DECOMPOSE(clip);
  OP_DECOMPOSE2(clip, Tensor );
  OP_DECOMPOSE(concat);
  OP_DECOMPOSE(conj_physical);
  OP_DECOMPOSE(combinations);
  OP_DECOMPOSE(corrcoef);
  OP_DECOMPOSE(cosine_embedding_loss);
  OP_DECOMPOSE(cosine_similarity);
  OP_DECOMPOSE(cov);
  OP_DECOMPOSE(cross_entropy_loss);
  OP_DECOMPOSE2(cumulative_trapezoid, x);
  OP_DECOMPOSE2(cumulative_trapezoid, dx);
  OP_DECOMPOSE2(dsplit, int);
  OP_DECOMPOSE2(dsplit, array);
  OP_DECOMPOSE(det);
  OP_DECOMPOSE(diag_backward);
  OP_DECOMPOSE(diff);
  OP_DECOMPOSE2(divide, Tensor );
  OP_DECOMPOSE(dstack);
  OP_DECOMPOSE(einsum);
  OP_DECOMPOSE(embedding_backward);
  OP_DECOMPOSE(expand_as);
  OP_DECOMPOSE(fft_fft);
  OP_DECOMPOSE(fft_fftshift);
  OP_DECOMPOSE(fft_fft2);
  OP_DECOMPOSE(fft_fftn);
  OP_DECOMPOSE(fft_hfft);
  OP_DECOMPOSE(fft_hfft2);
  OP_DECOMPOSE(fft_hfftn);
  OP_DECOMPOSE(fft_ifft);
  OP_DECOMPOSE(fft_ifftshift);
  OP_DECOMPOSE(fft_ifft2);
  OP_DECOMPOSE(fft_ifftn);
  OP_DECOMPOSE(fft_ihfft);
  OP_DECOMPOSE(fft_irfft);
  OP_DECOMPOSE(fft_irfft2);
  OP_DECOMPOSE(fft_irfftn);
  OP_DECOMPOSE(fft_rfft);
  OP_DECOMPOSE(fft_rfft2);
  OP_DECOMPOSE(fft_rfftn);
  OP_DECOMPOSE(fix);
  OP_DECOMPOSE(fliplr);
  OP_DECOMPOSE(flipud);
  OP_DECOMPOSE2(float_power, Tensor_Tensor);
  OP_DECOMPOSE2(float_power, Tensor_Scalar);
  OP_DECOMPOSE(ger);
  OP_DECOMPOSE2(gradient, scalarint);
  OP_DECOMPOSE2(gradient, scalararray);
  OP_DECOMPOSE2(gradient, array);
  OP_DECOMPOSE2(gradient, scalarrayint);
  OP_DECOMPOSE2(gradient, scalarrayarray);
  OP_DECOMPOSE2(gradient, tensorarrayint);
  OP_DECOMPOSE2(gradient, tensorarray);
  OP_DECOMPOSE2(greater_equal, Tensor );
  OP_DECOMPOSE2(greater, Tensor );
  OP_DECOMPOSE(grid_sampler);
  OP_DECOMPOSE(group_norm);
  OP_DECOMPOSE(hinge_embedding_loss);
  OP_DECOMPOSE2(hsplit, int);
  OP_DECOMPOSE2(hsplit, array);
  OP_DECOMPOSE(hstack);
  OP_DECOMPOSE(index_select_backward);
  OP_DECOMPOSE(inner);
  OP_DECOMPOSE(instance_norm);
  OP_DECOMPOSE(kron);
  OP_DECOMPOSE(layer_norm);
  OP_DECOMPOSE2(ldexp, Tensor);
  OP_DECOMPOSE2(less_equal, Tensor );
  OP_DECOMPOSE2(less, Tensor );
  OP_DECOMPOSE(linalg_cond);
  OP_DECOMPOSE(linalg_det);
  OP_DECOMPOSE(linalg_matmul);
  OP_DECOMPOSE(linalg_multi_dot);
  OP_DECOMPOSE(linalg_svd);
  OP_DECOMPOSE(linalg_svdvals);
  OP_DECOMPOSE(matmul);
  OP_DECOMPOSE(matrix_H);
  OP_DECOMPOSE2(max, other );
  OP_DECOMPOSE(max_pool1d_with_indices);
  OP_DECOMPOSE(max_pool2d);
  OP_DECOMPOSE(meshgrid);
  OP_DECOMPOSE2(meshgrid, indexing);
  OP_DECOMPOSE(mH);
  OP_DECOMPOSE2(min, other );
  OP_DECOMPOSE2(moveaxis, intlist);
  OP_DECOMPOSE2(movedim, int);
  OP_DECOMPOSE(msort);
  OP_DECOMPOSE(mT);
  OP_DECOMPOSE2(multiply, Tensor );
  OP_DECOMPOSE(narrow);
  OP_DECOMPOSE(negative);
  OP_DECOMPOSE(nll_loss_nd);
  OP_DECOMPOSE(nll_loss);
  OP_DECOMPOSE(nll_loss2d);
  OP_DECOMPOSE2(not_equal, Tensor );
  OP_DECOMPOSE(outer);
  OP_DECOMPOSE(pairwise_distance);
  OP_DECOMPOSE(poisson_nll_loss);
  OP_DECOMPOSE(qr);
  OP_DECOMPOSE(ravel);
  OP_DECOMPOSE2(repeat_interleave, self_int);
  OP_DECOMPOSE2(repeat_interleave, self_Tensor);
  OP_DECOMPOSE(reshape);
  OP_DECOMPOSE(resolve_conj);
  OP_DECOMPOSE(resolve_neg);
  OP_DECOMPOSE(row_stack);
  OP_DECOMPOSE(rrelu);
  OP_DECOMPOSE2(softmax, int);
  OP_DECOMPOSE(special_gammainc);
  OP_DECOMPOSE(special_gammaincc);
  OP_DECOMPOSE(special_logit);
  OP_DECOMPOSE(special_log_softmax);
  OP_DECOMPOSE(special_logsumexp);
  OP_DECOMPOSE(special_multigammaln);
  OP_DECOMPOSE(special_polygamma);
  OP_DECOMPOSE(special_softmax);
  OP_DECOMPOSE(square);
  OP_DECOMPOSE(numpy_T);
  OP_DECOMPOSE(reshape_as);
  OP_DECOMPOSE(t);
  OP_DECOMPOSE2(result_type, Tensor);
  OP_DECOMPOSE2(result_type, Scalar);
  OP_DECOMPOSE2(result_type, Scalar_Tensor);
  OP_DECOMPOSE2(result_type, Scalar_Scalar);
  OP_DECOMPOSE(is_same_size);
  OP_DECOMPOSE(view_as);
  OP_DECOMPOSE2(size, int);
  OP_DECOMPOSE(is_complex);
  OP_DECOMPOSE(std);
  OP_DECOMPOSE2(std, dim);
  OP_DECOMPOSE(std_mean);
  OP_DECOMPOSE2(std_mean, dim);
  OP_DECOMPOSE(swapaxes);
  OP_DECOMPOSE2(subtract, Tensor);
  OP_DECOMPOSE(sum_to_size);
  OP_DECOMPOSE(svd);
  OP_DECOMPOSE(swapdims);
  OP_DECOMPOSE(take_along_dim);
  OP_DECOMPOSE(tensordot);
  OP_DECOMPOSE(tile);
  OP_DECOMPOSE2(trapezoid, x);
  OP_DECOMPOSE2(trapezoid, dx);
  OP_DECOMPOSE2(trapz, x);
  OP_DECOMPOSE2(trapz, dx);
  OP_DECOMPOSE2(true_divide, Tensor);
  OP_DECOMPOSE(var);
  OP_DECOMPOSE2(var, dim);
  OP_DECOMPOSE(var_mean);
  OP_DECOMPOSE2(var_mean, dim);
  OP_DECOMPOSE2(vsplit, int);
  OP_DECOMPOSE2(vsplit, array);
  OP_DECOMPOSE(vstack);
  OP_DECOMPOSE2(unflatten, int);
<<<<<<< HEAD
  OP_DECOMPOSE(cross_entropy_loss);
  OP_DECOMPOSE(arctan2);
  OP_DECOMPOSE(layer_norm);
  OP_DECOMPOSE(diag_backward);
  OP_DECOMPOSE(orgqr);
=======
  OP_DECOMPOSE(_convolution_double_backward);
  OP_DECOMPOSE(conv_transpose1d);
  OP_DECOMPOSE2(conv_transpose2d, input);
  OP_DECOMPOSE2(conv_transpose3d, input);
  OP_DECOMPOSE(conv1d);
  OP_DECOMPOSE(conv2d);
  OP_DECOMPOSE(conv3d);
  OP_DECOMPOSE2(conv1d, padding);
  OP_DECOMPOSE2(conv2d, padding);
  OP_DECOMPOSE2(conv3d, padding);
  OP_DECOMPOSE(_convolution_mode);
  OP_DECOMPOSE(frobenius_norm);
  OP_DECOMPOSE(type_as);
  OP_DECOMPOSE(linalg_diagonal);

>>>>>>> d7ea9a90
  DECOMPOSE_FUNCTIONAL(diag_embed);
  DECOMPOSE_FUNCTIONAL(block_diag);
}

}}
<|MERGE_RESOLUTION|>--- conflicted
+++ resolved
@@ -293,13 +293,6 @@
   OP_DECOMPOSE2(vsplit, array);
   OP_DECOMPOSE(vstack);
   OP_DECOMPOSE2(unflatten, int);
-<<<<<<< HEAD
-  OP_DECOMPOSE(cross_entropy_loss);
-  OP_DECOMPOSE(arctan2);
-  OP_DECOMPOSE(layer_norm);
-  OP_DECOMPOSE(diag_backward);
-  OP_DECOMPOSE(orgqr);
-=======
   OP_DECOMPOSE(_convolution_double_backward);
   OP_DECOMPOSE(conv_transpose1d);
   OP_DECOMPOSE2(conv_transpose2d, input);
@@ -314,8 +307,8 @@
   OP_DECOMPOSE(frobenius_norm);
   OP_DECOMPOSE(type_as);
   OP_DECOMPOSE(linalg_diagonal);
-
->>>>>>> d7ea9a90
+  OP_DECOMPOSE(orgqr);
+
   DECOMPOSE_FUNCTIONAL(diag_embed);
   DECOMPOSE_FUNCTIONAL(block_diag);
 }
